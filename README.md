--- conflicted
+++ resolved
@@ -37,15 +37,13 @@
 
 This is used in the [winit](#winit) example for the SVG rendering.
 
-<<<<<<< HEAD
+### Lottie
+
+A separate integration for playing Lottie animations is available through the [`velato`](https://github.com/linebender/velato) crate.
+
 ### Bevy
 
 This repository contains a minimal example [with_bevy](./examples/with_bevy/). There is also a separate community integration for rendering lottie and SVG files through [`bevy_vello`]([https://github.com/linebender/velato](https://github.com/vectorgameexperts/bevy_vello).
-=======
-### Lottie
-
-A separate integration for playing Lottie animations is available through the [`velato`](https://github.com/linebender/velato) crate.
->>>>>>> 5b96e020
 
 ## Examples
 
