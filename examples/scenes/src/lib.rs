--- conflicted
+++ resolved
@@ -36,12 +36,7 @@
 }
 
 pub struct ExampleScene {
-<<<<<<< HEAD
     pub function: Box<dyn TestScene>,
-=======
-    #[allow(clippy::type_complexity)]
-    pub function: Box<dyn FnMut(&mut SceneBuilder, &mut SceneParams)>,
->>>>>>> ea224b45
     pub config: SceneConfig,
 }
 
